--- conflicted
+++ resolved
@@ -16,13 +16,8 @@
 crate-type = ["cdylib", "rlib"]
 
 [dependencies]
-<<<<<<< HEAD
 cached = { version = "0.54", optional = true, features = ["ahash"] }
-thiserror = "1.0"
-=======
-cached = { version = "0.53", optional = true, features = ["ahash"] }
 thiserror = "2.0"
->>>>>>> e5d38478
 serde = { version = "1.0" }
 serde_json = { version = "1.0" }
 
